--- conflicted
+++ resolved
@@ -40,16 +40,7 @@
 import org.eclipse.jface.action.Action;
 import org.eclipse.jface.action.ToolBarManager;
 import org.eclipse.jface.operation.IRunnableWithProgress;
-<<<<<<< HEAD
 import org.eclipse.jface.viewers.DelegatingStyledCellLabelProvider;
-=======
-import org.eclipse.jface.viewers.CellEditor;
-import org.eclipse.jface.viewers.IBaseLabelProvider;
-import org.eclipse.jface.viewers.ICellModifier;
-import org.eclipse.jface.viewers.IDoubleClickListener;
-import org.eclipse.jface.viewers.ILabelProvider;
-import org.eclipse.jface.viewers.IOpenListener;
->>>>>>> a2ee42b7
 import org.eclipse.jface.viewers.ISelection;
 import org.eclipse.jface.viewers.ISelectionChangedListener;
 import org.eclipse.jface.viewers.IStructuredSelection;
@@ -61,7 +52,6 @@
 import org.eclipse.jface.viewers.TreeViewer;
 import org.eclipse.jface.viewers.Viewer;
 import org.eclipse.jface.viewers.ViewerFilter;
-import org.eclipse.jface.viewers.DelegatingStyledCellLabelProvider;
 
 import org.eclipse.jface.window.Window;
 import org.eclipse.m2e.core.MavenPlugin;
@@ -153,11 +143,11 @@
 
   protected boolean showInheritedDependencies = false;
 
-  final DependencyContentProvider<Object> dependenciesContentProvider = new DependencyContentProvider<Object>();
+  final ListEditorContentProvider<Object> dependenciesContentProvider = new ListEditorContentProvider<Object>();
 
   DependenciesComparator<Object> dependenciesComparator;
 
-  final DependencyContentProvider<Dependency> dependencyManagementContentProvider = new DependencyContentProvider<Dependency>();
+  final ListEditorContentProvider<Dependency> dependencyManagementContentProvider = new ListEditorContentProvider<Dependency>();
 
   DependenciesComparator<Dependency> dependencyManagementComparator;
 
@@ -198,11 +188,7 @@
     dependenciesContentProvider.setComparator(dependenciesComparator);
 
     dependenciesEditor = new DependenciesListComposite<Object>(dependenciesSection, SWT.NONE, true);
-<<<<<<< HEAD
     dependenciesEditor.setCellLabelProvider(new DelegatingStyledCellLabelProvider( dependencyLabelProvider));
-=======
-    dependenciesEditor.setLabelProvider(new DelegatingStyledCellLabelProvider( dependencyLabelProvider));
->>>>>>> a2ee42b7
     dependenciesEditor.setContentProvider(dependenciesContentProvider);
 
     dependenciesEditor.setRemoveButtonListener(new SelectionAdapter() {
@@ -359,7 +345,7 @@
       }
 
       public void run() {
-        TreeViewer viewer = dependenciesEditor.getViewer();
+        TableViewer viewer = dependenciesEditor.getViewer();
         if(isChecked()) {
           viewer.addFilter(searchFilter);
         } else {
@@ -505,7 +491,7 @@
       }
 
       public void run() {
-        TreeViewer viewer = dependencyManagementEditor.getViewer();
+        TableViewer viewer = dependencyManagementEditor.getViewer();
         if(isChecked()) {
           viewer.addFilter(searchFilter);
         } else {
@@ -668,7 +654,7 @@
       }
     });
     //we add filter here as the default behaviour is to filter..
-    TreeViewer viewer = dependenciesEditor.getViewer();
+    TableViewer viewer = dependenciesEditor.getViewer();
     viewer.addFilter(searchFilter);
     viewer = dependencyManagementEditor.getViewer();
     viewer.addFilter(searchFilter);
@@ -787,187 +773,15 @@
     dependenciesEditor.setInput(deps);
   }
 
-  //no longer extending ListeEditoComposite because we need a Tree, not Table here..
-  protected class PropertiesListComposite<T> extends Composite {
+  protected class PropertiesListComposite<T> extends ListEditorComposite<T> {
     private static final String PROPERTIES_BUTTON_KEY = "PROPERTIES"; //$NON-NLS-1$
     protected Button properties;
-    
-<<<<<<< HEAD
+ 
     public PropertiesListComposite(Composite parent, int style, boolean includeSearch) {
       super(parent, style, includeSearch);
-        }
-=======
-    TreeViewer viewer;
-    
-    protected Map<String, Button> buttons = new HashMap<String, Button>(5);
-    
-    /*
-     * Default button keys
-     */
-    private static final String ADD = "ADD"; //$NON-NLS-1$
-    private static final String CREATE = "CREATE"; //$NON-NLS-1$
-    private static final String REMOVE = "REMOVE"; //$NON-NLS-1$
-
-    boolean readOnly = false;
-
-    protected FormToolkit toolkit;
-    
-    public PropertiesListComposite(Composite parent, int style, boolean includeSearch) {
-      super(parent, style);
-      toolkit = new FormToolkit(parent.getDisplay());
-
-      GridLayout gridLayout = new GridLayout(2, false);
-      gridLayout.marginWidth = 1;
-      gridLayout.marginHeight = 1;
-      gridLayout.verticalSpacing = 1;
-      setLayout(gridLayout);
-
-      final Tree tree = toolkit.createTree(this, SWT.FULL_SELECTION | SWT.MULTI | style);
-      tree.setData("name", "list-editor-composite-table"); //$NON-NLS-1$ //$NON-NLS-2$
-      viewer = new TreeViewer(tree);
-      
-
-      createButtons(includeSearch);
-      
-      int vSpan = buttons.size();
-      GridData viewerData = new GridData(SWT.FILL, SWT.FILL, true, true, 1, vSpan);
-      viewerData.widthHint = 100;
-      viewerData.heightHint = includeSearch ? 125 : 50;
-      viewerData.minimumHeight = includeSearch ? 125 : 50;
-      tree.setLayoutData(viewerData);
-      viewer.setData(FormToolkit.KEY_DRAW_BORDER, Boolean.TRUE);
-
-      viewer.addSelectionChangedListener(new ISelectionChangedListener() {
-        public void selectionChanged(SelectionChangedEvent event) {
-          viewerSelectionChanged();
-        }
-      });
-
-      toolkit.paintBordersFor(this);
-    }
->>>>>>> a2ee42b7
-
-    public void setLabelProvider(IBaseLabelProvider delegatingStyledCellLabelProvider) {
-      viewer.setLabelProvider(delegatingStyledCellLabelProvider);
-    }
-
-    public void setContentProvider(DependencyContentProvider<T> contentProvider) {
-      viewer.setContentProvider(contentProvider);
-    }
-
-    public void setInput(List<T> input) {
-      viewer.setInput(input);
-      viewer.setSelection(new StructuredSelection());
-    }
-
-    public Object getInput() {
-      return viewer.getInput();
-    }
-
-    public void setOpenListener(IOpenListener listener) {
-      viewer.addOpenListener(listener);
-    }
-
-    public void addSelectionListener(ISelectionChangedListener listener) {
-      viewer.addSelectionChangedListener(listener);
-    }
-
-    public void setAddButtonListener(SelectionListener listener) {
-      if(getAddButton() != null) {
-        getAddButton().addSelectionListener(listener);
-        getAddButton().setEnabled(true);
-      }
-    }
-    
-    protected Button getCreateButton() {
-      return buttons.get(CREATE);
-    }
-    
-    protected Button getRemoveButton() {
-      return buttons.get(REMOVE);
-    }
-
-    protected Button getAddButton() {
-      return buttons.get(ADD);
-    }
-
-    public void setCreateButtonListener(SelectionListener listener) {
-      getCreateButton().addSelectionListener(listener);
-      getCreateButton().setEnabled(true);
-    }
-
-    public void setRemoveButtonListener(SelectionListener listener) {
-      getRemoveButton().addSelectionListener(listener);
-    }
-
-    public TreeViewer getViewer() {
-      return viewer;
-    }
-
-
-    @SuppressWarnings("unchecked")
-    public List<T> getSelection() {
-      IStructuredSelection selection = (IStructuredSelection) viewer.getSelection();
-      return selection == null ? Collections.emptyList() : selection.toList();
-    }
-
-    public void setSelection(List<T> selection) {
-      viewer.setSelection(new StructuredSelection(selection), true);
-    }
-
-    public void refresh() {
-      if(!viewer.getTree().isDisposed()) {
-        viewer.refresh(true);
-      }
-    }
-
-    public void setCellModifier(ICellModifier cellModifier) {
-      viewer.setColumnProperties(new String[] {"?"}); //$NON-NLS-1$
-
-      TextCellEditor editor = new TextCellEditor(viewer.getTree());
-      viewer.setCellEditors(new CellEditor[] {editor});
-      viewer.setCellModifier(cellModifier);
-    }
-
-    public void setDoubleClickListener(IDoubleClickListener listener) {
-      viewer.addDoubleClickListener(listener);
-    }
-
-    
-    protected void addButton(String key, Button button) {
-      buttons.put(key, button);
-    }
-
-    protected void createAddButton() {
-      addButton(ADD, createButton(Messages.ListEditorComposite_btnAdd));
-    }
-
-    protected void createCreateButton() {
-      addButton(CREATE, createButton(Messages.ListEditorComposite_btnCreate));
-    }
-
-    protected void createRemoveButton() {
-      addButton(REMOVE, createButton(Messages.ListEditorComposite_btnRemove));
-    }
-
-    protected Button createButton(String text) {
-      Button button = toolkit.createButton(this, text, SWT.FLAT);
-      GridData gd = new GridData(SWT.FILL, SWT.TOP, false, false);
-      gd.verticalIndent = 0;
-      button.setLayoutData(gd);
-      button.setEnabled(false);
-      return button;
-    }    
-
-
-    /**
-     * Create the buttons that populate the column to the right of the ListViewer.
-     * Subclasses must call the helper method addButton to add each button to the
-     * composite.
-     * 
-     * @param includeSearch true if the search button should be created
-     */
-
+    }
+ 
+    @Override
     protected void createButtons(boolean includeSearch) {
       if(includeSearch) {
         createAddButton();
@@ -976,40 +790,34 @@
       properties = createButton(Messages.ListEditorComposite_btnProperties);
       addButton(PROPERTIES_BUTTON_KEY, properties);
     }
-
+ 
     public void setPropertiesListener(SelectionListener listener) {
       properties.addSelectionListener(listener);
     }
-
+ 
+    @Override
     protected void viewerSelectionChanged() {
-      updateRemoveButton();
+      super.viewerSelectionChanged();
       updatePropertiesButton();
     }
-
+ 
     protected void updatePropertiesButton() {
       boolean enable = !viewer.getSelection().isEmpty() && !isBadSelection();
       properties.setEnabled(!readOnly && enable);
     }
-    
+     
+    @Override
     protected void updateRemoveButton() {
       boolean enable = !viewer.getSelection().isEmpty() && !isBadSelection();
       getRemoveButton().setEnabled(!readOnly && enable);
     }
-    
+     
+    @Override
     public void setReadOnly(boolean readOnly) {
-      this.readOnly = readOnly;
-      for (Map.Entry<String, Button> entry : buttons.entrySet()) {
-        if (entry.getKey().equals(REMOVE)) {
-          //Special case, as it makes no sense to enable if it there's nothing selected.
-          updateRemoveButton();
-        } else {
-          //TODO: mkleint this is fairly dangerous thing to do, each button shall be handled individually based on context.
-          entry.getValue().setEnabled(!readOnly);
-        }
-      }
+      super.setReadOnly(readOnly);
       updatePropertiesButton();
     }
-    
+     
     /**
      * Returns true if the viewer has no input or if there is currently
      * an inherited dependency selected
@@ -1099,54 +907,6 @@
     dependenciesEditor.refresh();
   }
   
-  private static class DependencyContentProvider<T> implements ITreeContentProvider {
-    private final Object[] EMPTY = new Object[0];
-    private boolean shouldSort;
-    private Comparator<T> comparator;
-
-    public void dispose() {
-      // TODO Auto-generated method stub
-      
-    }
-
-    public void inputChanged(Viewer viewer, Object oldInput, Object newInput) {
-      // TODO Auto-generated method stub
-      
-    }
-
-    @SuppressWarnings("unchecked")
-    public Object[] getElements(Object input) {
-      if(input instanceof List) {
-        List<T> list = (List<T>) input;
-        if (shouldSort) {
-          T[] array = (T[]) list.toArray();
-          Arrays.<T>sort(array, comparator);
-          return array;
-        }
-        return list.toArray();
-      }
-      return EMPTY;
-    }
-
-    public Object[] getChildren(Object parentElement) {
-      return null;
-    }
-
-    public Object getParent(Object element) {
-      return null;
-    }
-
-    public boolean hasChildren(Object element) {
-      return false;
-    }
-    public void setShouldSort(boolean shouldSort) {
-      this.shouldSort = shouldSort;
-    }
-    
-    public void setComparator(Comparator<T> comparator) {
-      this.comparator = comparator;
-    }    
-    
-  }
+
   
 }